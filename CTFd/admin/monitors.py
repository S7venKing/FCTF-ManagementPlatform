<<<<<<< HEAD
import hashlib
import random
=======
# import hashlib
# import random
>>>>>>> 6c106d17
import time
from flask import Flask, render_template, request, jsonify
import requests
from CTFd.plugins import bypass_csrf_protection
from CTFd.admin import admin
from CTFd.constants.envvars import API_URL_CONTROLSERVER, PRIVATE_KEY
from CTFd.models import Challenges, Teams
import json

from CTFd.utils.decorators import admin_or_challenge_writer_only_or_jury, admin_or_jury
from CTFd.utils.connector.multiservice_connector import monitoring_control

@admin.route("/admin/monitoring")
@admin_or_challenge_writer_only_or_jury
def monitoring():
    return render_template("admin/monitoring.html")
<<<<<<< HEAD

# @admin.route("/admin/monitoring_modify")
# @admin_or_challenge_writer_only_or_jury
# def monitoring_modify():
#     return render_template("admin/monitoring_modify.html")


# # Modified API to include more metrics
# @admin.route("/api/performance", methods=["POST"])
# @admin_or_challenge_writer_only_or_jury
# @bypass_csrf_protection
# def machine_performance():
#     return monitoring_control()
=======
>>>>>>> 6c106d17
<|MERGE_RESOLUTION|>--- conflicted
+++ resolved
@@ -1,10 +1,7 @@
-<<<<<<< HEAD
+
 import hashlib
 import random
-=======
-# import hashlib
-# import random
->>>>>>> 6c106d17
+
 import time
 from flask import Flask, render_template, request, jsonify
 import requests
@@ -21,7 +18,6 @@
 @admin_or_challenge_writer_only_or_jury
 def monitoring():
     return render_template("admin/monitoring.html")
-<<<<<<< HEAD
 
 # @admin.route("/admin/monitoring_modify")
 # @admin_or_challenge_writer_only_or_jury
@@ -29,11 +25,3 @@
 #     return render_template("admin/monitoring_modify.html")
 
 
-# # Modified API to include more metrics
-# @admin.route("/api/performance", methods=["POST"])
-# @admin_or_challenge_writer_only_or_jury
-# @bypass_csrf_protection
-# def machine_performance():
-#     return monitoring_control()
-=======
->>>>>>> 6c106d17
