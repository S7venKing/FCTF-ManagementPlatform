{
  "_CommentBox-!~{00n}~.js": {
    "file": "assets/CommentBox-BWPAQIhD.css",
    "src": "_CommentBox-!~{00n}~.js"
  },
  "_CommentBox-BudtwK7x.js": {
    "file": "assets/CommentBox-BudtwK7x.js",
    "name": "CommentBox",
    "imports": [
      "assets/js/pages/main.js"
    ],
    "css": [
      "assets/CommentBox-BWPAQIhD.css"
    ]
  },
  "_echarts-l0sNRNKZ.js": {
    "file": "assets/echarts-l0sNRNKZ.js",
    "name": "echarts"
  },
  "_echarts.common-pasp7-Gl.js": {
    "file": "assets/echarts.common-pasp7-Gl.js",
    "name": "echarts.common",
    "imports": [
      "assets/js/pages/main.js"
    ]
  },
  "_graphs-B2lq3roO.js": {
    "file": "assets/graphs-B2lq3roO.js",
    "name": "graphs",
    "imports": [
      "assets/js/pages/main.js",
      "_echarts.common-pasp7-Gl.js"
    ]
  },
<<<<<<< HEAD
  "_htmlmixed-D5SGIZRq.js": {
    "file": "assets/htmlmixed-D5SGIZRq.js",
=======
  "_htmlmixed-CXVTbDfs.js": {
    "file": "assets/htmlmixed-CXVTbDfs.js",
>>>>>>> ff2d48ab
    "name": "htmlmixed",
    "imports": [
      "assets/js/pages/main.js"
    ]
  },
  "_tab-Dn1Rz3iL.js": {
    "file": "assets/tab-Dn1Rz3iL.js",
    "name": "tab",
    "imports": [
      "assets/js/pages/main.js"
    ]
  },
  "assets/css/admin.scss": {
    "file": "assets/admin-css-C0botIsk.css",
    "src": "assets/css/admin.scss",
    "isEntry": true
  },
  "assets/css/challenge-board.scss": {
    "file": "assets/challenge-board-css-DiuMOiFi.css",
    "src": "assets/css/challenge-board.scss",
    "isEntry": true
  },
  "assets/css/codemirror.scss": {
    "file": "assets/codemirror-css-DzIm5xes.css",
    "src": "assets/css/codemirror.scss",
    "isEntry": true
  },
  "assets/css/fonts.scss": {
    "file": "assets/fonts-css-0vapCc02.css",
    "src": "assets/css/fonts.scss",
    "isEntry": true
  },
  "assets/css/main.scss": {
    "file": "assets/main-css-ToVhbf8y.css",
    "src": "assets/css/main.scss",
    "isEntry": true
  },
  "assets/js/pages/challenge.js": {
    "file": "assets/pages/challenge-BCRW91h5.js",
    "name": "pages/challenge",
    "src": "assets/js/pages/challenge.js",
    "isEntry": true,
    "imports": [
      "assets/js/pages/main.js",
      "_tab-Dn1Rz3iL.js",
      "_CommentBox-BudtwK7x.js"
    ],
    "css": [
      "assets/challenge-BZD1L9zP.css"
    ]
  },
  "assets/js/pages/challenges.js": {
    "file": "assets/pages/challenges-BkUUw0t-.js",
    "name": "pages/challenges",
    "src": "assets/js/pages/challenges.js",
    "isEntry": true,
    "imports": [
      "assets/js/pages/main.js"
    ]
  },
  "assets/js/pages/configs.js": {
<<<<<<< HEAD
    "file": "assets/pages/configs-DxcVmwJq.js",
=======
    "file": "assets/pages/configs-37h8vohK.js",
>>>>>>> ff2d48ab
    "name": "pages/configs",
    "src": "assets/js/pages/configs.js",
    "isEntry": true,
    "imports": [
      "assets/js/pages/main.js",
      "_tab-Dn1Rz3iL.js",
<<<<<<< HEAD
      "_htmlmixed-D5SGIZRq.js"
    ]
  },
  "assets/js/pages/editor.js": {
    "file": "assets/pages/editor-BqM8yir1.js",
=======
      "_htmlmixed-CXVTbDfs.js"
    ]
  },
  "assets/js/pages/editor.js": {
    "file": "assets/pages/editor-DvmXVOJq.js",
>>>>>>> ff2d48ab
    "name": "pages/editor",
    "src": "assets/js/pages/editor.js",
    "isEntry": true,
    "imports": [
      "assets/js/pages/main.js",
<<<<<<< HEAD
      "_htmlmixed-D5SGIZRq.js",
=======
      "_htmlmixed-CXVTbDfs.js",
>>>>>>> ff2d48ab
      "_CommentBox-BudtwK7x.js"
    ]
  },
  "assets/js/pages/main.js": {
    "file": "assets/pages/main-BCmCzEPS.js",
    "name": "pages/main",
    "src": "assets/js/pages/main.js",
    "isEntry": true
  },
  "assets/js/pages/notifications.js": {
    "file": "assets/pages/notifications-DieFk6Px.js",
    "name": "pages/notifications",
    "src": "assets/js/pages/notifications.js",
    "isEntry": true,
    "imports": [
      "assets/js/pages/main.js"
    ]
  },
  "assets/js/pages/pages.js": {
    "file": "assets/pages/pages-JqJZ4wD_.js",
    "name": "pages/pages",
    "src": "assets/js/pages/pages.js",
    "isEntry": true,
    "imports": [
      "assets/js/pages/main.js"
    ]
  },
  "assets/js/pages/reset.js": {
    "file": "assets/pages/reset-azcV8N8L.js",
    "name": "pages/reset",
    "src": "assets/js/pages/reset.js",
    "isEntry": true,
    "imports": [
      "assets/js/pages/main.js"
    ]
  },
  "assets/js/pages/scoreboard.js": {
    "file": "assets/pages/scoreboard-B573IHxu.js",
    "name": "pages/scoreboard",
    "src": "assets/js/pages/scoreboard.js",
    "isEntry": true,
    "imports": [
      "assets/js/pages/main.js"
    ]
  },
  "assets/js/pages/statistics.js": {
<<<<<<< HEAD
    "file": "assets/pages/statistics-B8x1JUwI.js",
=======
    "file": "assets/pages/statistics-EGtZfEWi.js",
>>>>>>> ff2d48ab
    "name": "pages/statistics",
    "src": "assets/js/pages/statistics.js",
    "isEntry": true,
    "imports": [
      "assets/js/pages/main.js",
      "_echarts.common-pasp7-Gl.js"
    ]
  },
  "assets/js/pages/submissions.js": {
    "file": "assets/pages/submissions-DLzz6ZCH.js",
    "name": "pages/submissions",
    "src": "assets/js/pages/submissions.js",
    "isEntry": true,
    "imports": [
      "assets/js/pages/main.js"
    ]
  },
  "assets/js/pages/team.js": {
    "file": "assets/pages/team-HY3psZGw.js",
    "name": "pages/team",
    "src": "assets/js/pages/team.js",
    "isEntry": true,
    "imports": [
      "assets/js/pages/main.js",
      "_graphs-B2lq3roO.js",
      "_CommentBox-BudtwK7x.js",
      "_echarts.common-pasp7-Gl.js"
    ]
  },
  "assets/js/pages/teams.js": {
    "file": "assets/pages/teams-B5I7lKI5.js",
    "name": "pages/teams",
    "src": "assets/js/pages/teams.js",
    "isEntry": true,
    "imports": [
      "assets/js/pages/main.js"
    ]
  },
  "assets/js/pages/user.js": {
    "file": "assets/pages/user-D5oSlehV.js",
    "name": "pages/user",
    "src": "assets/js/pages/user.js",
    "isEntry": true,
    "imports": [
      "assets/js/pages/main.js",
      "_graphs-B2lq3roO.js",
      "_CommentBox-BudtwK7x.js",
      "_echarts.common-pasp7-Gl.js"
    ]
  },
  "assets/js/pages/users.js": {
    "file": "assets/pages/users-BN_YRZU6.js",
    "name": "pages/users",
    "src": "assets/js/pages/users.js",
    "isEntry": true,
    "imports": [
      "assets/js/pages/main.js"
    ]
  }
}<|MERGE_RESOLUTION|>--- conflicted
+++ resolved
@@ -32,13 +32,8 @@
       "_echarts.common-pasp7-Gl.js"
     ]
   },
-<<<<<<< HEAD
-  "_htmlmixed-D5SGIZRq.js": {
-    "file": "assets/htmlmixed-D5SGIZRq.js",
-=======
   "_htmlmixed-CXVTbDfs.js": {
     "file": "assets/htmlmixed-CXVTbDfs.js",
->>>>>>> ff2d48ab
     "name": "htmlmixed",
     "imports": [
       "assets/js/pages/main.js"
@@ -100,40 +95,24 @@
     ]
   },
   "assets/js/pages/configs.js": {
-<<<<<<< HEAD
-    "file": "assets/pages/configs-DxcVmwJq.js",
-=======
     "file": "assets/pages/configs-37h8vohK.js",
->>>>>>> ff2d48ab
     "name": "pages/configs",
     "src": "assets/js/pages/configs.js",
     "isEntry": true,
     "imports": [
       "assets/js/pages/main.js",
       "_tab-Dn1Rz3iL.js",
-<<<<<<< HEAD
-      "_htmlmixed-D5SGIZRq.js"
-    ]
-  },
-  "assets/js/pages/editor.js": {
-    "file": "assets/pages/editor-BqM8yir1.js",
-=======
       "_htmlmixed-CXVTbDfs.js"
     ]
   },
   "assets/js/pages/editor.js": {
     "file": "assets/pages/editor-DvmXVOJq.js",
->>>>>>> ff2d48ab
     "name": "pages/editor",
     "src": "assets/js/pages/editor.js",
     "isEntry": true,
     "imports": [
       "assets/js/pages/main.js",
-<<<<<<< HEAD
-      "_htmlmixed-D5SGIZRq.js",
-=======
       "_htmlmixed-CXVTbDfs.js",
->>>>>>> ff2d48ab
       "_CommentBox-BudtwK7x.js"
     ]
   },
@@ -180,11 +159,7 @@
     ]
   },
   "assets/js/pages/statistics.js": {
-<<<<<<< HEAD
-    "file": "assets/pages/statistics-B8x1JUwI.js",
-=======
     "file": "assets/pages/statistics-EGtZfEWi.js",
->>>>>>> ff2d48ab
     "name": "pages/statistics",
     "src": "assets/js/pages/statistics.js",
     "isEntry": true,
